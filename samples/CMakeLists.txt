--- conflicted
+++ resolved
@@ -80,11 +80,8 @@
     "vertex_dynamic_state"
     "extended_dynamic_state2"
     "logic_op_dynamic_state"
-<<<<<<< HEAD
     "patch_control_points"
-=======
     "fragment_shader_barycentric"
->>>>>>> 0cabfd57
 
     #Performance Samples
     "swapchain_images"
